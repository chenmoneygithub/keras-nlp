--- conflicted
+++ resolved
@@ -50,6 +50,12 @@
 )
 
 flags.DEFINE_string(
+    "tpu_name",
+    None,
+    "The name of TPU to connect to.",
+)
+
+flags.DEFINE_string(
     "submission_directory",
     None,
     "The directory to save the glue submission file.",
@@ -129,15 +135,10 @@
         )
 
     # Extract out the index order of test dataset.
-<<<<<<< HEAD
-    idx_order = get_test_data_idx_order(test_ds)
-=======
     idx_order = test_ds.map(lambda data: data["idx"])
->>>>>>> 405f1f97
-
+    
     train_ds = train_ds.map(split_features, num_parallel_calls=tf.data.AUTOTUNE)
     test_ds = test_ds.map(split_features, num_parallel_calls=tf.data.AUTOTUNE)
-
     validation_ds = validation_ds.map(
         split_features, num_parallel_calls=tf.data.AUTOTUNE
     )
@@ -181,25 +182,16 @@
     filename = FLAGS.submission_directory + "/" + filenames[FLAGS.task_name]
     labelname = labelnames.get(FLAGS.task_name)
 
-<<<<<<< HEAD
-    predictions = finetuning_model.predict(test_ds)
-=======
     predictions = finetuning_model.predict(test_ds.take(1))
->>>>>>> 405f1f97
     if FLAGS.task_name == "stsb":
         predictions = np.squeeze(predictions)
     else:
         predictions = np.argmax(predictions, -1)
 
     # Map the predictions to the right index order.
-<<<<<<< HEAD
-    contents = ["" for _ in idx_order]
-    for i, pred in enumerate(predictions):
-=======
     idx_order = list(idx_order.as_numpy_iterator())
     contents = ["" for _ in idx_order]
     for idx, pred in zip(idx_order, predictions):
->>>>>>> 405f1f97
         if labelname:
             pred_value = labelname[int(pred)]
         else:
@@ -208,11 +200,7 @@
                 pred_value = min(pred_value, 5)
                 pred_value = max(pred_value, 0)
                 pred_value = f"{pred_value:.3f}"
-<<<<<<< HEAD
-        contents[idx_order[i]] = pred_value
-=======
         contents[idx] = pred_value
->>>>>>> 405f1f97
 
     with tf.io.gfile.GFile(filename, "w") as f:
         # GLUE requires a format of index + tab + prediction.
@@ -223,25 +211,19 @@
         for idx, value in enumerate(contents):
             writer.writerow([idx, value])
 
+def connect_to_tpu(tpu_name):
+    resolver = tf.distribute.cluster_resolver.TPUClusterResolver.connect(tpu=tpu_name)
+    return tf.distribute.TPUStrategy(resolver)
 
 def main(_):
-<<<<<<< HEAD
-    resolver = tf.distribute.cluster_resolver.TPUClusterResolver.connect(tpu="local")
-    strategy = tf.distribute.TPUStrategy(resolver)
+    if FLAGS.tpu_name: 
+        strategy = connect_to_tpu(FLAGS.tpu_name)
     train_ds, test_ds, val_ds, idx_order = load_data(FLAGS.task_name)
     # ----- Custom code block starts -----
     with strategy.scope():
-        bert_model = keras_nlp.models.Bert.from_preset("bert_base_uncased_en")
         bert_preprocessor = keras_nlp.models.BertPreprocessor.from_preset(
             "bert_base_uncased_en"
         )
-=======
-    train_ds, test_ds, val_ds, idx_order = load_data(FLAGS.task_name)
-    # ----- Custom code block starts -----
-    bert_preprocessor = keras_nlp.models.BertPreprocessor.from_preset(
-        "bert_tiny_uncased_en"
-    )
->>>>>>> 405f1f97
 
     # Users should change this function to implement the preprocessing required
     # by the model.
@@ -255,7 +237,6 @@
     test_ds = preprocess_data(preprocess_fn, test_ds)
 
     if FLAGS.load_finetuning_model:
-<<<<<<< HEAD
         with strategy.scope():
             finetuning_model = tf.keras.models.load_model(
                 FLAGS.load_finetuning_model
@@ -283,6 +264,7 @@
             # Commonly the classifier is simply your model + several dense layers,
             # please refer to "Make the Finetuning Model" section in README for
             # detailed instructions.
+            bert_model = keras_nlp.models.Bert.from_preset("bert_base_uncased_en")
             finetuning_model = keras_nlp.models.BertClassifier(
                 backbone=bert_model,
                 num_classes=num_classes,
@@ -294,60 +276,16 @@
                 loss=loss,
                 metrics=metrics,
             )
-=======
-        finetuning_model = keras.models.load_model(FLAGS.load_finetuning_model)
-    else:
-        loss = keras.losses.SparseCategoricalCrossentropy(from_logits=True)
-        metrics = [keras.metrics.SparseCategoricalAccuracy()]
-        if FLAGS.task_name == "stsb":
-            num_classes = 1
-            loss = keras.losses.MeanSquaredError()
-            metrics = [keras.metrics.MeanSquaredError()]
-        elif FLAGS.task_name in (
-            "mnli",
-            "mnli_mismatched",
-            "mnli_matched",
-            "ax",
-        ):
-            num_classes = 3
-        else:
-            num_classes = 2
-
-        # ----- Custom code block starts -----
-        # Users should change this `BertClassifier` to your own classifier.
-        # Commonly the classifier is simply your model + several dense layers,
-        # please refer to "Make the Finetuning Model" section in README for
-        # detailed instructions.
-        bert_model = keras_nlp.models.Bert.from_preset("bert_tiny_uncased_en")
-        finetuning_model = keras_nlp.models.BertClassifier(
-            backbone=bert_model,
-            num_classes=num_classes,
-        )
-        # ----- Custom code block ends -----
-
-        finetuning_model.compile(
-            optimizer=keras.optimizers.experimental.AdamW(FLAGS.learning_rate),
-            loss=loss,
-            metrics=metrics,
-        )
->>>>>>> 405f1f97
 
         finetuning_model.fit(
             train_ds,
             validation_data=val_ds,
             epochs=FLAGS.epochs,
-<<<<<<< HEAD
+            steps_per_epoch=1,
         )
     with strategy.scope():
         if FLAGS.submission_directory:
             generate_submission_files(finetuning_model, test_ds, idx_order)
-=======
-            steps_per_epoch=1,
-        )
-
-    if FLAGS.submission_directory:
-        generate_submission_files(finetuning_model, test_ds, idx_order)
->>>>>>> 405f1f97
 
     if FLAGS.save_finetuning_model:
         finetuning_model.save(FLAGS.save_finetuning_model)
