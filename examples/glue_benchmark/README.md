--- conflicted
+++ resolved
@@ -110,13 +110,8 @@
 | task_name                  	| The name of the GLUE task to finetune on.       	| "mrpc"  	|
 | batch_size                 	| Data batch size                                 	| 32      	|
 | epochs                     	| Number of epochs to run finetuning.             	| 2       	|
-<<<<<<< HEAD
-| learning_rate              	| The optimizer's learning rate                   	| 5e-5    	|
-| tpu_name               	    | The TPU name to connect to                        | None    	|
-=======
 | learning_rate              	| The optimizer's learning rate.                  	| 5e-5    	|
 | tpu_name               	    | The name of TPU to connect to.                    | None    	|
->>>>>>> 736813f5
 | submission_directory       	| The file path to save the glue submission file. 	| None    	|
 | load_finetuning_model 	    | The path to load the finetuning model.          	| None    	|
 | save_finetuning_model 	    | The path to save the finetuning model.          	| None    	|